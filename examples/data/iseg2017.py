# pyright: reportPrivateImportUsage=false
import itk, torch
from typing import Union

from .datasets.iseg import ImageType, ISeg
from .transforms import TransformOptions, load_transforms

<<<<<<< HEAD
def load(root_dir: str, img_size: tuple[int, int, int], transform_options: TransformOptions, shuffle: bool = False, split: list[int] = [6, 1, 3], img_type: ImageType = ImageType.IMG) -> tuple[ISeg, ISeg, ISeg, int, int]:
=======
def load(root_dir: str, img_size: tuple[int, ...], transform_options: TransformOptions, split: list[int] = [6, 1, 3], img_type: ImageType = ImageType.IMG) -> tuple[ISeg, ISeg, ISeg, int, int]:
>>>>>>> 6505e062
    '''
    Load iSeg2017 dataset

    - Parameters:
        - root_dir: A `str` of the root dataset directory
        - img_size: An `int` or a `tuple` of `int` of image sizes
        - transform_options: A `TransformOptions` of the preprocessing options
        - modality: A `ImageModality` of the target modality
        - shuffle: A `bool` flag of if shuffling the dataset
        - split: A `list` of split amount for training, validation, and testing
        - type: The target image type in `ImageType` to read
    - Returns: A `tuple` of training `ISeg2017`, validation `ISeg2017`, testing `ISeg2017`, number of input channels in `int`, and number of classes in `int`
    '''
    # initialize
    itk.ProcessObject.SetGlobalWarningDisplay(False) # type: ignore
    keys = ['image', 'label']
    mapping_dict = {
        0: 0,
        10: 1,
        150: 2,
        250: 3,
    }

    # load transforms
    training_transform, testing_transform = load_transforms(transform_options, img_size, keys, mapping_dict)

    # load dataset
    train_val_amount = split[0] + split[1]
    train_val_dataset = ISeg(root_dir, data_prefix=[f"subject-{i}" for i in range(1, train_val_amount+1)], shuffle=shuffle, transforms=training_transform, type=img_type)
    testing_dataset = ISeg(root_dir, data_prefix=[f"subject-{i}" for i in range(11 - split[-1], 11)], transforms=testing_transform, type=img_type)
    train_dataset, val_dataset = train_val_dataset.split(split[0] / train_val_amount)
    val_dataset.transforms = testing_transform

    # get input channels and number of classes
    x: Union[list[dict[str, torch.Tensor]], dict[str, torch.Tensor]] = testing_dataset[0]
    if isinstance(x, list): x = x[0]
    input_channels = x[keys[0]].shape[0]
    num_classes = int(x[keys[1]].max()) + 1
    return train_dataset, val_dataset, testing_dataset, input_channels, num_classes<|MERGE_RESOLUTION|>--- conflicted
+++ resolved
@@ -5,11 +5,7 @@
 from .datasets.iseg import ImageType, ISeg
 from .transforms import TransformOptions, load_transforms
 
-<<<<<<< HEAD
-def load(root_dir: str, img_size: tuple[int, int, int], transform_options: TransformOptions, shuffle: bool = False, split: list[int] = [6, 1, 3], img_type: ImageType = ImageType.IMG) -> tuple[ISeg, ISeg, ISeg, int, int]:
-=======
 def load(root_dir: str, img_size: tuple[int, ...], transform_options: TransformOptions, split: list[int] = [6, 1, 3], img_type: ImageType = ImageType.IMG) -> tuple[ISeg, ISeg, ISeg, int, int]:
->>>>>>> 6505e062
     '''
     Load iSeg2017 dataset
 
@@ -38,7 +34,7 @@
 
     # load dataset
     train_val_amount = split[0] + split[1]
-    train_val_dataset = ISeg(root_dir, data_prefix=[f"subject-{i}" for i in range(1, train_val_amount+1)], shuffle=shuffle, transforms=training_transform, type=img_type)
+    train_val_dataset = ISeg(root_dir, data_prefix=[f"subject-{i}" for i in range(1, train_val_amount+1)], shuffle=True, transforms=training_transform, type=img_type)
     testing_dataset = ISeg(root_dir, data_prefix=[f"subject-{i}" for i in range(11 - split[-1], 11)], transforms=testing_transform, type=img_type)
     train_dataset, val_dataset = train_val_dataset.split(split[0] / train_val_amount)
     val_dataset.transforms = testing_transform
