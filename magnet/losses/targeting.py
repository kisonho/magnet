from torchmanager.losses import Loss
from torchmanager_core import torch, _raise
from torchmanager_core.typing import Any, Optional, Union


class MAGLoss(Loss):
    __losses: torch.nn.ModuleList
    modality: Optional[int]

<<<<<<< HEAD
    def __init__(self, losses: list[Loss], modality: Optional[int] = None, target: Optional[str] = None, weight: float = 1) -> None:
=======
    @property
    def losses(self) -> torch.nn.ModuleList:
        return self.__losses
    
    @losses.setter
    def losses(self, losses: Union[list[torch.nn.Module], torch.nn.ModuleList]) -> None:
        self.__losses = torch.nn.ModuleList(losses) if isinstance(losses, list) else losses

    def __init__(self, losses: list[torch.nn.Module], modality: Optional[int] = None, target: Optional[str] = None, weight: float = 1) -> None:
>>>>>>> e8483105
        super().__init__(target=target, weight=weight)
        self.losses = torch.nn.ModuleList(losses)
        self.modality = modality
        
        # check modality targeted
        if self.modality is not None:
            assert len(self.losses) == 1, "Only one loss function needed when modality is targeted."

    def forward(self, input: Union[list[Optional[torch.Tensor]], torch.Tensor], target: torch.Tensor) -> torch.Tensor:
        # switch mode
        if self.training and self.modality is None:
            # initialize
            loss = 0
            num_target = input.shape[1] if isinstance(input, torch.Tensor) else len(input)
            assert len(self.losses) >= num_target, f"Main losses must have the same or more targets, got {len(self.losses)} and {num_target}."

            # loop for each modality
            for t in range(num_target):
                # check input type
                if isinstance(input, torch.Tensor):
                    x = input
                elif input[t] is None:
                    continue
                else:
                    x = input[t]
                    assert x is not None, _raise(ValueError(f"Input at index {t} is None."))

                # forward loss for modality t
                loss += self.forward_target(x, target, t)
        elif self.training and self.modality is not None:
            assert isinstance(input, torch.Tensor), _raise(TypeError(f"Input must be a `torch.Tensor` when modality is targeted, got {type(input)}"))
            loss = self.forward_target(input, target, self.modality)
        else:
            loss = self.losses[0](input, target)

        # return summed loss
        assert isinstance(loss, torch.Tensor), _raise(TypeError("Loss is not a valid `torch.Tensor`."))
        return loss

    def forward_target(self, input: torch.Tensor, target: Any, modality: int) -> torch.Tensor:
        """
        Forward the target modality loss

        - Parameters:
            - input: A `torch.Tensor` of the predictions
            - target: `Any` type of labels
            - modality: An `int` of the modality index
        - Returns:
            The loss scalar in `torch.Tensor` for the target modality
        """
        x = input[:, modality, ...]
        return self.losses[modality](x, target) if self.modality is None else self.losses[0](x, target)

    def reset(self) -> None:
        for l in self.losses:
            if isinstance(l, Loss):
                l.reset()
        return super().reset()<|MERGE_RESOLUTION|>--- conflicted
+++ resolved
@@ -7,9 +7,6 @@
     __losses: torch.nn.ModuleList
     modality: Optional[int]
 
-<<<<<<< HEAD
-    def __init__(self, losses: list[Loss], modality: Optional[int] = None, target: Optional[str] = None, weight: float = 1) -> None:
-=======
     @property
     def losses(self) -> torch.nn.ModuleList:
         return self.__losses
@@ -19,7 +16,6 @@
         self.__losses = torch.nn.ModuleList(losses) if isinstance(losses, list) else losses
 
     def __init__(self, losses: list[torch.nn.Module], modality: Optional[int] = None, target: Optional[str] = None, weight: float = 1) -> None:
->>>>>>> e8483105
         super().__init__(target=target, weight=weight)
         self.losses = torch.nn.ModuleList(losses)
         self.modality = modality
