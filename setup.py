from distutils.core import setup

from pathlib import Path
this_directory = Path(__file__).parent
long_description = (this_directory / "README.md").read_text()

setup(name='magnet',
<<<<<<< HEAD
    version='1.1b4',
    description='PyTorch training manager (v1.1 Beta 4)',
=======
    version='1.0.2',
    description='PyTorch training manager (v1.0.2)',
>>>>>>> 36f12a9f
    long_description=long_description,
    long_description_content_type='text/markdown',
    author='Kison Ho',
    author_email='unfit-gothic.0q@icloud.com',
    packages=[
        'magnet',
        'magnet.data',
        'magnet.managers',
        'magnet.nn',
        'torchmanager_monai',
        'torchmanager_monai.metrics',
    ],
    package_dir={
        'magnet': 'magnet',
        'magnet.data': 'magnet/data',
        'magnet.managers': 'magnet/managers',
        'magnet.networks': 'magnet/networks',
        'magnet.nn': 'magnet/nn',
        'torchmanager_monai': 'torchmanager_monai',
        'torchmanager_monai.metrics': 'torchmanager_monai/metrics',
    },
    install_requires=[
<<<<<<< HEAD
        'monai>=1.1.0',
=======
        'monai>=0.9.0',
>>>>>>> 36f12a9f
        'torch>=1.12.1',
        'torchmanager>=1.0.4',
        'tqdm',
    ],
    python_requires=">=3.9",
    url="https://github.com/kisonho/magnet.git"
)<|MERGE_RESOLUTION|>--- conflicted
+++ resolved
@@ -5,13 +5,8 @@
 long_description = (this_directory / "README.md").read_text()
 
 setup(name='magnet',
-<<<<<<< HEAD
     version='1.1b4',
     description='PyTorch training manager (v1.1 Beta 4)',
-=======
-    version='1.0.2',
-    description='PyTorch training manager (v1.0.2)',
->>>>>>> 36f12a9f
     long_description=long_description,
     long_description_content_type='text/markdown',
     author='Kison Ho',
@@ -34,11 +29,7 @@
         'torchmanager_monai.metrics': 'torchmanager_monai/metrics',
     },
     install_requires=[
-<<<<<<< HEAD
-        'monai>=1.1.0',
-=======
         'monai>=0.9.0',
->>>>>>> 36f12a9f
         'torch>=1.12.1',
         'torchmanager>=1.0.4',
         'tqdm',
